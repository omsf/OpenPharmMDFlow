ci:
  autoupdate_schedule: "quarterly"
repos:
- repo: https://github.com/pre-commit/pre-commit-hooks
  rev: v5.0.0
  hooks:
  - id: check-added-large-files
  - id: check-case-conflict
  - id: check-executables-have-shebangs
  - id: check-symlinks
  - id: check-toml
  - id: check-yaml
  - id: destroyed-symlinks
  - id: end-of-file-fixer
  - id: trailing-whitespace
  - id: name-tests-test
  - id: debug-statements
- repo: https://github.com/asottile/pyupgrade
  rev: v3.17.0
  hooks:
  - id: pyupgrade
    args: [--py311-plus]
- repo: https://github.com/pre-commit/mirrors-mypy
  rev: v1.11.2
  hooks:
  - id: mypy
- repo: https://github.com/psf/black-pre-commit-mirror
  rev: 24.4.1
  hooks:
<<<<<<< HEAD
  - id: black-jupyter
- repo: https://github.com/pycqa/isort
  rev: 5.13.2
=======
  - id: reorder-python-imports
- repo: https://github.com/psf/black
  rev: 24.8.0
>>>>>>> dfd3f3b4
  hooks:
    - id: isort
      name: isort (python)<|MERGE_RESOLUTION|>--- conflicted
+++ resolved
@@ -27,15 +27,9 @@
 - repo: https://github.com/psf/black-pre-commit-mirror
   rev: 24.4.1
   hooks:
-<<<<<<< HEAD
   - id: black-jupyter
+  - id: black
 - repo: https://github.com/pycqa/isort
   rev: 5.13.2
-=======
-  - id: reorder-python-imports
-- repo: https://github.com/psf/black
-  rev: 24.8.0
->>>>>>> dfd3f3b4
   hooks:
-    - id: isort
-      name: isort (python)+  - id: isort