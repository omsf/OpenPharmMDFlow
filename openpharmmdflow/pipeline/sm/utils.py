--- conflicted
+++ resolved
@@ -33,7 +33,6 @@
     """
     if molecule_to_resname is None:
         molecule_to_resname = {}
-<<<<<<< HEAD
     
     # This is a workaround for a known RDKit bug with float32 coordinates
     pipeline.topology = _cast_topology_positions_to_float64(pipeline.topology)
@@ -83,47 +82,4 @@
         for i, molecule in enumerate(molecule_list[:3]):
             first_atom_resname = molecule.atoms[0].metadata.get('residue_name', 'NONE')
             print(f"  Molecule {i}: {molecule.name} -> residue_name = {first_atom_resname}")
-    print("\nResidue name assignment complete.\n")
-=======
-
-    # Use solvated_topology if available, otherwise topology
-    topology = getattr(pipeline, "solvated_topology", pipeline.topology)
-
-    # Print loaded molecule names to confirm
-    print("Assigning residue names to molecules:")
-
-    # Assign residue names to atoms
-    for molecule in topology.molecules:
-        # Get SMILES to identify molecule type
-        smiles = molecule.to_smiles()
-
-        # Default residue names for common molecules
-        default_names = {
-            "[H][O][H]": "WAT",  # Water
-            "[Na+]": "SOD",  # Sodium ion
-            "[Cl-]": "CLA",  # Chloride ion
-        }
-
-        # Determine residue name
-        if molecule.name in molecule_to_resname:
-            resname = molecule_to_resname[molecule.name]
-        elif smiles in default_names:
-            resname = default_names[smiles]
-        else:
-            resname = molecule.name[:3].upper() if molecule.name else "UNK"
-
-        # Assign to all atoms in the molecule
-        for atom in molecule.atoms:
-            if not hasattr(atom, "metadata") or atom.metadata is None:
-                atom.metadata = {}
-            atom.metadata["residue_name"] = resname
-
-        print(f"  {molecule.name} (SMILES: {smiles}) -> {resname}")
-
-    # Verify assignment worked
-    molecule_list = list(topology.molecules)
-    print(f"\nVerification (showing first 3 molecules):")
-    for i, molecule in enumerate(molecule_list[:3]):
-        first_atom_resname = molecule.atoms[0].metadata.get("residue_name", "NONE")
-        print(f"  Molecule {i}: {molecule.name} -> residue_name = {first_atom_resname}")
->>>>>>> 55ce6fb8
+    print("\nResidue name assignment complete.\n")