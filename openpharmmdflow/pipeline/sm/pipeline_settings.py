"""
Settings for running the Small Molecule Pipeline
"""

from pathlib import Path

import numpy as np
from numpy.typing import NDArray
from openff.interchange.components._packmol import RHOMBIC_DODECAHEDRON
from openff.interchange.components._packmol import UNIT_CUBE
from openff.models.types import FloatQuantity
from openff.models.types import Quantity
from openff.toolkit import ForceField
from openff.toolkit import Molecule
from pydantic.v1 import BaseModel


class SmallMoleculePipelineInputConfig(BaseModel):
    # TODO: support SMILES
    name: str
    path: Path


class BespokeWorkflowFactoryConfig(BaseModel):
    initial_force_field: str = "openff-2.2.0.offxml"
    qc_method: str = "gfn2xtb"
    qc_basis: str | None = None
    qc_program: str = "xtb"
    qc_spec_name: str = "xtb"
    qc_spec_description: str = "gfn2xtb"


class BespokeExecutorConfig(BaseModel):
    n_fragmenter_workers: int = 1
    n_optimizer_workers: int = 1
    n_qc_compute_workers: int = 2
    n_bespoke_workers: int = 1
    n_fragment_workers: int = 1


class BespokefitConfig(BaseModel):
    # Right now this works to optimize one small molecule
    # we could hack together something that works but it would
    # be best to run this out of band and just load in the
    # bespoke forcefeild
    bespoke_workflow_factory_config: BespokeWorkflowFactoryConfig
    bespoke_executor_config: BespokeExecutorConfig
    save_bespoke_ff: bool = True
    mol_to_bespoke: str


class SmallMoleculePipelinePrepConfig(BaseModel):
    bespokefit_config: BespokefitConfig


class SmallMoleculePipelinePackConfig(BaseModel):
    # TODO: add validator for len(molecule_names) == len(number_of_copies)
    # TODO: add validator for box_shape

    # for packing
    molecule_names: list[str]
    number_of_copies: list[int]
    target_density: FloatQuantity["g/cm**3"]
    box_shape: np.ndarray = UNIT_CUBE

    class Config:
        arbitrary_types_allowed = True


class SmallMoleculePipelineSolvateConfig(BaseModel):
    # for solvating
    # TODO fix this so the defaults work
    nacl_conc: Quantity = (Quantity(0.1, "mole / liter"),)
    padding: Quantity = (Quantity(1.2, "nanometer"),)
    box_shape: np.ndarray = (RHOMBIC_DODECAHEDRON,)
    target_density: Quantity = (Quantity(0.9, "gram / milliliter"),)
    tolerance: Quantity = (Quantity(2.0, "angstrom"),)

    class Config:
        arbitrary_types_allowed = True


class SmallMoleculePipelineParameterizeConfig(BaseModel):
    force_field: ForceField | str | Path | None = "openff-2.2.1.offxml"

    class Config:
        arbitrary_types_allowed = True


class SmallMoleculePipelineSimulateConfig(BaseModel):
    # Basic simulation parameters
    save_frequency_steps: int = 500
    save_data_frequency_steps: int = 10
    simulation_chunk_step_size: int = (
        250  # Controls console output frequency and simulation loop chunking
    )
    n_steps: int = 5000
    temp_k: float = 300
    time_step_fs: int = 1
    pressure_bar: float = 1
    ensemble: str = "npt"

    # Output directory and file configuration
    output_directory: str = "."

    # Enhanced trajectory options for optimized output
    trajectory_format: str = "dcd"  # Primary format: 'dcd', 'h5', 'pdb'
    enable_hdf5: bool = True  # Try to enable HDF5 if MDTraj available
    pdb_frequency_multiplier: int = 100  # PDB saved every N * save_frequency_steps
    checkpoint_frequency_multiplier: int = (
        10  # Checkpoint every N * save_frequency_steps
    )

    # Legacy compatibility field
    trajectory_name: str = "trajectory.pdb"


class SmallMoleculePipelineAnalyzeConfig(BaseModel):
    pass


class SmallMoleculePipelineConfig(BaseModel):
    work_dir: Path
    inputs: (
        list[SmallMoleculePipelineInputConfig]
        | SmallMoleculePipelineInputConfig
        | Molecule
        | list[Molecule]
    )
    prep_config: SmallMoleculePipelinePrepConfig | None
    pack_config: SmallMoleculePipelinePackConfig
    solvate_config: SmallMoleculePipelineSolvateConfig | None
    parameterize_config: SmallMoleculePipelineParameterizeConfig
    simulate_config: SmallMoleculePipelineSimulateConfig
<<<<<<< HEAD
    analyze_config: SmallMoleculePipelineAnalyzeConfig
=======
    analyize_config: SmallMoleculePipelineAnalyizeConfig

    class Config:
        arbitrary_types_allowed = True
>>>>>>> 8565bcab
<|MERGE_RESOLUTION|>--- conflicted
+++ resolved
@@ -132,11 +132,7 @@
     solvate_config: SmallMoleculePipelineSolvateConfig | None
     parameterize_config: SmallMoleculePipelineParameterizeConfig
     simulate_config: SmallMoleculePipelineSimulateConfig
-<<<<<<< HEAD
     analyze_config: SmallMoleculePipelineAnalyzeConfig
-=======
-    analyize_config: SmallMoleculePipelineAnalyizeConfig
 
     class Config:
-        arbitrary_types_allowed = True
->>>>>>> 8565bcab
+        arbitrary_types_allowed = True